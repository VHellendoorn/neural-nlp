--- conflicted
+++ resolved
@@ -48,15 +48,9 @@
             subject4 = np.repeat(4, 15)
             subject5 = np.repeat(5, 18)
             
-<<<<<<< HEAD
             filepath_neural = glob(os.path.join(neural_data_dir, '*g_lang_v3.mat'))
             
-        if version == 4:
-=======
-            filepath_neural = glob(os.path.join(neural_data_dir, '*lang_v3.mat'))
-            
-         if version == 4:
->>>>>>> 8777995c
+        if version == 4:            
             subject1 = np.repeat(1, 49)
             subject2 = np.repeat(2, 8)
             subject3 = np.repeat(3, 10)
@@ -64,11 +58,7 @@
             subject5 = np.repeat(5, 19)            
             subject6 = np.repeat(6, 3)
             
-<<<<<<< HEAD
             filepath_neural = glob(os.path.join(neural_data_dir, '*g_lang_v4.mat'))
-=======
-            filepath_neural = glob(os.path.join(neural_data_dir, '*lang_v4.mat'))
->>>>>>> 8777995c
 
         _logger.debug('Running Fedorenko2016 benchmark with language responsive electrodes, data version: ', version)
 
@@ -194,13 +184,9 @@
     sentence_lst = list(range(0, 52))
     sentenceID = np.repeat(sentence_lst, 8)
     
-<<<<<<< HEAD
     if version == 1 or version == 2 or version == 3:
         subjectID = np.concatenate([subject1, subject2, subject3, subject4, subject5], axis=0)
-=======
-    subjectID = np.concatenate([subject1, subject2, subject3, subject4, subject5], axis=0)
->>>>>>> 8777995c
-    
+
     if version == 4:
         subjectID = np.concatenate([subject1, subject2, subject3, subject4, subject5, subject6], axis=0)
 
